--- conflicted
+++ resolved
@@ -14,12 +14,7 @@
 First, download this repository and execute the following commands 
 ```
 cd /path/to/repository
-<<<<<<< HEAD
 python3.11 -m pip --user install -e .
-=======
-python3.11 -m pip install --user -e .
-python3.11 -m pip install --user -e git+https://github.com/greinerth/PyDMD.git@feature/varpro#egg=pydmd
->>>>>>> 86b3f646
 ```
 For proper visualization of the results make sure LaTex is installed.\
 For a minimal installation open another command line window and execute
@@ -63,11 +58,7 @@
 ```
 ## Library Selection Scheme
 Here is a visualization of how the QR decomposition with Column Pivoting (greedily) selects samples of a spatiotemporal signal\
-<<<<<<< HEAD
 in the original (highdimensional) space. The spatiotemporal signal is also utilized in the experiments (cf. section **Spatiotemporal Dyamics**).
-=======
-in the original (high-dimensional) space. The spatiotemporal signal is also utilized in the experiments (cf. section **Spatiotemporal Dynamics**).
->>>>>>> 86b3f646
 
 Within the experiments, the library selection in general is performed in the *projected*\
 low dimensional space:
@@ -90,20 +81,9 @@
 All experiments consider different compressions and varying (zero-mean Gaussian) noise corruption with standard deviation $\sigma_{std} \in \{0.0001, 0.001, 0.01\}$.\
 Each experiment is executed 100 times. The optimization is performed in the projected (low-dimensional) space.
 The parameters used for the experiments are the default values of the different scripts (`run_mrse, run_ssim`).\
-<<<<<<< HEAD
 Depending on the experiment either the mean/expected mean root squared error ($E\left[d\right]$) or the mean/expected Structural Similarity Index ($E\left[SSIM\right]$) is computed.\
 For $E\left[d\right]$ a low runtimes and a low error is desired. For $E\left[SSIM\right]$ a value close to 1 is desired, while also having a low expected runtime.
-=======
-Depending on the experiment either the mean/expected mean root squared error ($E\left[d\right]$) or the mean/expected Structural Similarity Index ($E\left[\overline{SSIM}\right]$) is computed.\
-For $E\left[d\right]$ a low runtimes and a low error is desired. For $E\left[\overline{SSIM}\right]$ a value close to 1 is desired, while also having a low expected runtime. $\overline{SSIM}$ denotes a weighted\
-structural similarity, since a measurement/image might consist of complex numbers. In this case the measurement or image is treated as image with $2$ channels. Then, the Structural Similarity Index is calculated as weighted sum s.t.
 
-```math
-\overline{SSIM} = \frac{1}{2}SSIM\left(\hat{\boldsymbol{X}}_1, \boldsymbol{X}_1\right) + \frac{1}{2}SSIM\left(\hat{\boldsymbol{X}}_2, \boldsymbol{X}_2\right)
-```
-Here, $\boldsymbol{X}_i$ represents the original image, $\hat{\boldsymbol{X}}_i$ denotes the reconstructed image on the i-th channel respectively.
-
->>>>>>> 86b3f646
 ### Spatiotemporal Dynamics
 The formula for generating the spatiotemporal dynamics (taken from [here](https://epubs.siam.org/doi/book/10.1137/1.9781611974508)):
 ```math
@@ -113,15 +93,10 @@
 |:-:|
 |*Spatiotemporal Signal experiment: Expected runtime for BOPDMD and VarProDMD. Dashed ellipse indicate error- and time covariance. A dashed line is a collapsed ellipse. In this case only the execution times vary. VarProDMD uses Trust Region Optimization (TRF) during the experiment.*|
 
-<<<<<<< HEAD
 ### Oscillations
 The oscillation experiment (taken from [here](https://github.com/PyDMD/PyDMD/blob/master/tutorials/tutorial2/tutorial-2-adv-dmd.ipynb)) consists of $64$ *complex* $128 \times 128 px$ images.\
 Formula for generating the time dependend complex images:
-=======
-### Damped Oscillations
-The damped oscillation experiment (taken from [here](https://github.com/PyDMD/PyDMD/blob/master/tutorials/tutorial2/tutorial-2-adv-dmd.ipynb)) consists of $64$ *complex* $128 \times 128 px$ images.\
-The formula for generating the time dependent complex images:
->>>>>>> 86b3f646
+
 ```math
 f\left(x,y,t\right) = \frac{2}{\cosh{\left(x\right)}\cosh{\left(y\right)}} 1.2j^{-t}
 ```
