"""Visualize the results of BOPDMD vs VarProDMD"""

import argparse
import logging
import os
import pickle
import numpy as np
import matplotlib.pyplot as plt
import matplotlib.transforms as transforms
import numpy as np
import pandas as pd
import seaborn as sns
from matplotlib.patches import Ellipse

logging.basicConfig(level=logging.INFO)
logging.root.setLevel(logging.INFO)


def visualize_stats():
    """Visualize statistics

    Raises:
        FileExistsError: When file does not exist
        ValueError: When experiment is not supported.
    """
    plt.rcParams["text.usetex"] = True
    sns.set_style("whitegrid")

    parser = argparse.ArgumentParser("Visualize Statistics")
    parser.add_argument(
        "-p",
        "--path",
        dest="path",
        type=str,
        required=True,
        help="Path to .pkl file",
    )
    __args = parser.parse_args()
    if not os.path.exists(__args.path):
        raise FileExistsError(f"{__args.path} does not exist!")

    with open(__args.path, "rb") as handle:
        data = pickle.load(handle)

        df = pd.DataFrame(data)
<<<<<<< HEAD
        logging.info(f"\n{df}")
        std_noise = np.array(sorted(set(df["STD_NOISE"])))

        if "E[SSIM]" in df.columns:
            # std_error = df["SSIM_STD"].to_numpy()
            expected_error = df["E[SSIM]"].to_numpy()
            df.rename(
                {
                    "E[SSIM]": r"$E\left[\overline{SSIM}\right]$",
                    "E[t]": r"$E\left[t\right]$ in $s$",
                    "STD_NOISE": r"$\sigma_{std}$",
                    "c": r"$c_{comp}$",
                },
                axis="columns",
                inplace=True,
            )
=======
        runtimes = np.array(df.loc[:, "E[t]"].to_list())
        compression = np.array(df.loc[:, "c"].to_list())

        noise_levels = np.array(sorted(set(df.loc[:, "STD_NOISE"].to_list())))
        msk = df.loc[:, "Method"].to_numpy() == "BOPDMD"
        idx = np.arange(msk.size)
        bopdmd_idx = idx[msk]
        varpro_idx = idx[~msk]

        for noise in noise_levels:
            __varpro_idx = np.where(
                df.loc[varpro_idx, "STD_NOISE"].to_numpy() == noise)[0]
            __varpro_idx = varpro_idx[__varpro_idx]
            __bopdmd_idx = np.where(
                df.loc[bopdmd_idx, "STD_NOISE"].to_numpy() == noise)[0]
            __bopdmd_idx = bopdmd_idx[__bopdmd_idx]
            __compressions = compression[__varpro_idx]

            varpro_runtime_idx = np.argsort(runtimes[__varpro_idx])
            bopdmd_runtime_idx = np.argsort(runtimes[__bopdmd_idx])

            fastest_varpro = varpro_runtime_idx[0]
            slowest_varpro = varpro_runtime_idx[-1]
            fastest_bopdmd = bopdmd_runtime_idx[0]
            slowest_bopdmd = bopdmd_runtime_idx[-1]

            min_gain = runtimes[__bopdmd_idx[fastest_bopdmd]
                                ] / runtimes[__varpro_idx[slowest_varpro]]
            max_gain = runtimes[__bopdmd_idx[slowest_bopdmd]
                                ] / runtimes[__varpro_idx[fastest_varpro]]

            print(f"\nNoise level: {noise}")
            min_gain_str = "Minimum gain: {:.4f}, VarPro Compression: {}"
            max_gain_str = "Maximum gain: {:.4f}, VarPro Compression: {}"
            min_gain_str = min_gain_str.format(min_gain, __compressions[slowest_varpro])
            max_gain_str = max_gain_str.format(max_gain, __compressions[fastest_varpro])
            str_len = max(len(min_gain_str), len(max_gain_str))

            print(str_len * "=")
            print(min_gain_str)
            print(max_gain_str)

        print("\n")
        print(df)

        # df.rename(columns={"E[t]": r"$E\left[t\right]$ in $s$"})
        if "E[SSIM]" in df.columns:
            df.rename({"E[SSIM]": r"$E\left[\overline{SSIM}\right]$",
                       "E[t]": r"$E\left[t\right]$ in $s$",
                       "STD_NOISE": r"$\sigma_{std}$",
                       "c": r"$c_{comp}$"},
                      axis="columns",
                      inplace=True)
>>>>>>> 86b3f646
            g0 = sns.FacetGrid(df, col=r"$\sigma_{std}$")
            g0.map_dataframe(
                sns.scatterplot,
                r"$E\left[\overline{SSIM}\right]$",
                r"$E\left[t\right]$ in $s$",
                size="$c_{comp}$",
                legend="full",
                hue="Method",
                alpha=0.5
            )

        elif "E[MRSE]" in df.columns:
            # std_error = df["std[MRSE]"].to_numpy()
            expected_error = df["E[MRSE]"].to_numpy()
            df.rename(
                {
                    "E[MRSE]": r"$E\left[d\right]$ in $m$",
                    "E[t]": r"$E\left[t\right]$ in $s$",
                    "STD_NOISE": r"$\sigma_{std}$",
                    "c": r"$c_{comp}$",
                },
                axis="columns",
                inplace=True,
            )
            g0 = sns.FacetGrid(df, col=r"$\sigma_{std}$")
            g0.map_dataframe(
                sns.scatterplot,
                r"$E\left[d\right]$ in $m$",
                r"$E\left[t\right]$ in $s$",
                size="$c_{comp}$",
                legend="full",
                hue="Method",
                alpha=0.5
            )

<<<<<<< HEAD
=======
        elif "E[RSE]" in df.columns:
            df.rename({"E[RSE]": r"$E\left[d\right]$ in $m$",
                       "E[t]": r"$E\left[t\right]$ in $s$",
                       "STD_NOISE": r"$\sigma_{std}$",
                       "c": r"$c_{comp}$"},
                      axis="columns",
                      inplace=True)
            g0 = sns.FacetGrid(df, col="$\\sigma_{std}$")
            g0.map_dataframe(sns.scatterplot,
                             r"$E\left[d\right]$ in $m$",
                             r"$E\left[t\right]$ in $s$",
                             size="$c_{comp}$",
                             legend="full",
                             hue="Method",
                             alpha=0.5)

>>>>>>> 86b3f646
        else:
            raise ValueError("Unsupported Experiment!")
        axes = g0.axes.reshape((-1,))
        palette = sns.color_palette(n_colors=2)
        color = {"VarProDMD": palette[0], "BOPDMD": palette[1]}
        for ax, std in zip(axes, std_noise):
            rows = np.where(df[r"$\sigma_{std}$"].to_numpy() == std)[0]
            rt_expected = df[r"$E\left[t\right]$ in $s$"].to_numpy()[rows]
            cov_xx = df["c_xx"].to_numpy()[rows]
            cov_xy = df["c_xy"].to_numpy()[rows]
            cov_yy = df["c_yy"].to_numpy()[rows]
            err_expected = expected_error[rows]
            algorithm = df["Method"].to_numpy()[rows]
            for err, rt, c_xx, c_xy, c_yy, alg in zip(
                err_expected, rt_expected, cov_xx, cov_xy, cov_yy, algorithm
            ):
                std_x = np.sqrt(c_xx)
                std_y = np.sqrt(c_yy)
                pearson = c_xy / (std_x * std_y) if c_xy > 0.0 else 0.0
                horizontal = np.sqrt(1.0 + pearson)
                vertical = np.sqrt(1.0 - pearson)
                ellipse = Ellipse(
                    (0, 0),
                    horizontal,
                    vertical,
                    edgecolor=color[alg],
                    facecolor="none",
                    linestyle="--",
                    alpha=0.5
                )
                transf = (
                    transforms.Affine2D()
                    .rotate_deg(45)
                    .scale(std_x, std_y)
                    .translate(err, rt)
                )
                ellipse.set_transform(transf + ax.transData)
                ax.add_patch(ellipse)
                ax.autoscale()
                # ax.axis('equal')
        g0.add_legend()
        g0.tight_layout()
        experiment = __args.path.split("/")[-1]
        experiment = experiment.split(".")[0]
        g0.figure.canvas.manager.set_window_title(experiment)
        plt.show()


if __name__ == "__main__":
    visualize_stats()<|MERGE_RESOLUTION|>--- conflicted
+++ resolved
@@ -43,7 +43,6 @@
         data = pickle.load(handle)
 
         df = pd.DataFrame(data)
-<<<<<<< HEAD
         logging.info(f"\n{df}")
         std_noise = np.array(sorted(set(df["STD_NOISE"])))
 
@@ -60,61 +59,7 @@
                 axis="columns",
                 inplace=True,
             )
-=======
-        runtimes = np.array(df.loc[:, "E[t]"].to_list())
-        compression = np.array(df.loc[:, "c"].to_list())
 
-        noise_levels = np.array(sorted(set(df.loc[:, "STD_NOISE"].to_list())))
-        msk = df.loc[:, "Method"].to_numpy() == "BOPDMD"
-        idx = np.arange(msk.size)
-        bopdmd_idx = idx[msk]
-        varpro_idx = idx[~msk]
-
-        for noise in noise_levels:
-            __varpro_idx = np.where(
-                df.loc[varpro_idx, "STD_NOISE"].to_numpy() == noise)[0]
-            __varpro_idx = varpro_idx[__varpro_idx]
-            __bopdmd_idx = np.where(
-                df.loc[bopdmd_idx, "STD_NOISE"].to_numpy() == noise)[0]
-            __bopdmd_idx = bopdmd_idx[__bopdmd_idx]
-            __compressions = compression[__varpro_idx]
-
-            varpro_runtime_idx = np.argsort(runtimes[__varpro_idx])
-            bopdmd_runtime_idx = np.argsort(runtimes[__bopdmd_idx])
-
-            fastest_varpro = varpro_runtime_idx[0]
-            slowest_varpro = varpro_runtime_idx[-1]
-            fastest_bopdmd = bopdmd_runtime_idx[0]
-            slowest_bopdmd = bopdmd_runtime_idx[-1]
-
-            min_gain = runtimes[__bopdmd_idx[fastest_bopdmd]
-                                ] / runtimes[__varpro_idx[slowest_varpro]]
-            max_gain = runtimes[__bopdmd_idx[slowest_bopdmd]
-                                ] / runtimes[__varpro_idx[fastest_varpro]]
-
-            print(f"\nNoise level: {noise}")
-            min_gain_str = "Minimum gain: {:.4f}, VarPro Compression: {}"
-            max_gain_str = "Maximum gain: {:.4f}, VarPro Compression: {}"
-            min_gain_str = min_gain_str.format(min_gain, __compressions[slowest_varpro])
-            max_gain_str = max_gain_str.format(max_gain, __compressions[fastest_varpro])
-            str_len = max(len(min_gain_str), len(max_gain_str))
-
-            print(str_len * "=")
-            print(min_gain_str)
-            print(max_gain_str)
-
-        print("\n")
-        print(df)
-
-        # df.rename(columns={"E[t]": r"$E\left[t\right]$ in $s$"})
-        if "E[SSIM]" in df.columns:
-            df.rename({"E[SSIM]": r"$E\left[\overline{SSIM}\right]$",
-                       "E[t]": r"$E\left[t\right]$ in $s$",
-                       "STD_NOISE": r"$\sigma_{std}$",
-                       "c": r"$c_{comp}$"},
-                      axis="columns",
-                      inplace=True)
->>>>>>> 86b3f646
             g0 = sns.FacetGrid(df, col=r"$\sigma_{std}$")
             g0.map_dataframe(
                 sns.scatterplot,
@@ -150,27 +95,9 @@
                 alpha=0.5
             )
 
-<<<<<<< HEAD
-=======
-        elif "E[RSE]" in df.columns:
-            df.rename({"E[RSE]": r"$E\left[d\right]$ in $m$",
-                       "E[t]": r"$E\left[t\right]$ in $s$",
-                       "STD_NOISE": r"$\sigma_{std}$",
-                       "c": r"$c_{comp}$"},
-                      axis="columns",
-                      inplace=True)
-            g0 = sns.FacetGrid(df, col="$\\sigma_{std}$")
-            g0.map_dataframe(sns.scatterplot,
-                             r"$E\left[d\right]$ in $m$",
-                             r"$E\left[t\right]$ in $s$",
-                             size="$c_{comp}$",
-                             legend="full",
-                             hue="Method",
-                             alpha=0.5)
-
->>>>>>> 86b3f646
         else:
             raise ValueError("Unsupported Experiment!")
+
         axes = g0.axes.reshape((-1,))
         palette = sns.color_palette(n_colors=2)
         color = {"VarProDMD": palette[0], "BOPDMD": palette[1]}
