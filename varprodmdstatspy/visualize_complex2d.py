"""Visualize the damped oscillation in image space"""

from typing import List, Tuple

import matplotlib.pyplot as plt
import numpy as np
<<<<<<< HEAD
from pydmd import BOPDMD, VarProDMD
=======
from pydmd import BOPDMD
from pydmd import VarProDMD
from varprodmdstatspy.util.experiment_utils import OPT_ARGS
>>>>>>> 86b3f646


def generate_complex2d(
    std: float = -1,
) -> Tuple[np.ndarray, np.ndarray, List[np.ndarray]]:
    """Generate damped oscillating signal

    Args:
        std (float, optional): Standard deviatopm for noise.
                               If <= 0 no noise is added. Defaults to -1.

    Returns:
        Tuple[np.ndarray, np.ndarray, List[np.ndarray]]: snapshots, timestamps, data
    """
    timestamps = np.linspace(0, 6, 16)
    x_1 = np.linspace(-3, 3, 128)
    x_2 = np.linspace(-3, 3, 128)
    x1grid, x2grid = np.meshgrid(x_1, x_2)

    data = [
        np.expand_dims(2 / np.cosh(x1grid) / np.cosh(x2grid) * (1.2j**-t), axis=0)
        for t in timestamps
    ]
    snapshots_flat = np.zeros((np.prod(data[0].shape), len(data)), dtype=complex)
    for j, img in enumerate(data):
        __img = img.copy()
        if std > 0:
            __img += np.random.normal(0, std, data[j].shape)
            data[j] = __img
        snapshots_flat[:, j] = np.ravel(__img)
    return snapshots_flat, timestamps, np.concatenate(data, axis=0)


if __name__ == "__main__":
    OPT_ARGS = {"method": "trf", "tr_solver": "exact", "loss": "linear"}

    N_SAMPLES = 4
    CMAP = "plasma"
    STD = 4e-2
    snapshots, time, data_in = generate_complex2d(STD)
    sample_dist = data_in.shape[0] // N_SAMPLES
    varprodmd = VarProDMD(optargs=OPT_ARGS)
    varprodmd.fit(snapshots, time)

    bopdmd = BOPDMD(trial_size=snapshots.shape[-1])
    bopdmd.fit(snapshots, time)
    varprodmd_pred = varprodmd.forecast(time[::sample_dist])
    bopdmd_pred = bopdmd.forecast(time[::sample_dist])
    datasub = data_in[::sample_dist]

    fig1, ax1 = plt.subplots(3, N_SAMPLES)
    fig2, ax2 = plt.subplots(3, N_SAMPLES)
    fig1.suptitle("Real Part", fontsize=16)
    fig2.suptitle("Imaginary Part", fontsize=16)

    for i in range(1, N_SAMPLES):
        __varprodmd_img = varprodmd_pred[:, i].reshape(data_in[0].shape)
        __bopdmd_img = bopdmd_pred[:, i].reshape(data_in[0].shape)
        ax1[0][i].imshow(datasub[i].real, cmap="plasma", vmin=-1, vmax=1)
        ax1[1][i].imshow(__bopdmd_img.real, cmap="plasma", vmin=-1, vmax=1)
        ax1[2][i].imshow(__varprodmd_img.real, cmap="plasma", vmin=-1, vmax=1)

        ax1[0][i].xaxis.set_tick_params(labelbottom=False)
        ax1[0][i].yaxis.set_tick_params(labelleft=False)
        ax1[1][i].xaxis.set_tick_params(labelbottom=False)
        ax1[1][i].yaxis.set_tick_params(labelleft=False)
        ax1[2][i].xaxis.set_tick_params(labelbottom=False)
        ax1[2][i].yaxis.set_tick_params(labelleft=False)

        ax1[0][i].set_xticks([])
        ax1[1][i].set_xticks([])
        ax1[2][i].set_xticks([])

        ax1[0][i].set_yticks([])
        ax1[1][i].set_yticks([])
        ax1[2][i].set_yticks([])

        ax2[0][i].imshow(datasub[i].imag, cmap=CMAP, vmin=-1, vmax=1)
        ax2[1][i].imshow(__bopdmd_img.imag, cmap=CMAP, vmin=-1, vmax=1)
        ax2[2][i].imshow(__varprodmd_img.imag, cmap=CMAP, vmin=-1, vmax=1)

        ax2[0][i].xaxis.set_tick_params(labelbottom=False)
        ax2[0][i].yaxis.set_tick_params(labelleft=False)
        ax2[1][i].xaxis.set_tick_params(labelbottom=False)
        ax2[1][i].yaxis.set_tick_params(labelleft=False)
        ax2[2][i].xaxis.set_tick_params(labelbottom=False)
        ax2[2][i].yaxis.set_tick_params(labelleft=False)

        ax2[0][i].set_xticks([])
        ax2[1][i].set_xticks([])
        ax2[2][i].set_xticks([])

        ax2[0][i].set_yticks([])
        ax2[1][i].set_yticks([])
        ax2[2][i].set_yticks([])

    __varprodmd_img = varprodmd_pred[:, 0].reshape(data_in[0].shape)
    __bopdmd_img = bopdmd_pred[:, 0].reshape(data_in[0].shape)

    ax1[0][0].imshow(datasub[0].real, cmap=CMAP, vmin=-1, vmax=1)
    ax1[1][0].imshow(__bopdmd_img.real, cmap=CMAP, vmin=-1, vmax=1)
    ax1[2][0].imshow(__varprodmd_img.real, cmap=CMAP, vmin=-1, vmax=1)

    ax1[0][0].set_ylabel("Original", weight="bold")
    ax1[0][0].xaxis.set_tick_params(labelbottom=False)

    ax1[1][0].set_ylabel("BOPDMD", weight="bold")
    ax1[1][0].xaxis.set_tick_params(labelbottom=False)

    ax1[2][0].set_ylabel("VarProDMD", weight="bold")
    ax1[2][0].xaxis.set_tick_params(labelbottom=False)

    ax1[0][0].set_xticks([])
    ax1[1][0].set_xticks([])
    ax1[2][0].set_xticks([])
    ax1[0][0].set_yticks([])
    ax1[1][0].set_yticks([])
    ax1[2][0].set_yticks([])

    ax2[0][0].imshow(datasub[0].imag, cmap=CMAP, vmin=-1, vmax=1)
    ax2[1][0].imshow(__bopdmd_img.imag, cmap=CMAP, vmin=-1, vmax=1)
    ax2[2][0].imshow(__varprodmd_img.imag, cmap=CMAP, vmin=-1, vmax=1)

    ax2[0][0].set_ylabel("Original", weight="bold")
    ax2[0][0].xaxis.set_tick_params(labelbottom=False)

    ax2[1][0].set_ylabel("BOPDMD", weight="bold")
    ax2[1][0].xaxis.set_tick_params(labelbottom=False)

    ax2[2][0].set_ylabel("VarProDMD", weight="bold")
    ax2[2][0].xaxis.set_tick_params(labelbottom=False)

    ax2[0][0].set_xticks([])
    ax2[1][0].set_xticks([])
    ax2[2][0].set_xticks([])
    ax2[0][0].set_yticks([])
    ax2[1][0].set_yticks([])
    ax2[2][0].set_yticks([])

    plt.show()<|MERGE_RESOLUTION|>--- conflicted
+++ resolved
@@ -4,13 +4,8 @@
 
 import matplotlib.pyplot as plt
 import numpy as np
-<<<<<<< HEAD
+
 from pydmd import BOPDMD, VarProDMD
-=======
-from pydmd import BOPDMD
-from pydmd import VarProDMD
-from varprodmdstatspy.util.experiment_utils import OPT_ARGS
->>>>>>> 86b3f646
 
 
 def generate_complex2d(
